classdef (Abstract) mlapptools
<<<<<<< HEAD
    % MLAPPTOOLS is a collection of static methods for customizing the 
    % R2016a-introduced web-based uifigure windows and associated UI elements 
    % through DOM manipulations.
    %
    % MLAPPTOOLS' public methods:
    %
    % aboutJSLibs    - Return version information about certain JS libraries.
    % fontColor      - Modify font color.
    % fontWeight     - Modify font weight.
    % getHTML        - Return the full HTML code of a uifigure.
    % getWebElements - Extract a webwindow handle and a widget ID from a uifigure control handle.
    % getWebWindow   - Extract a webwindow handle from a uifigure handle.
    % getWidgetInfo  - Gather information about a specific dijit widget.
    % getWidgetList  - Gather information about all dijit widget in a specified uifigure.
    % setStyle       - Modify a specified style property.
    % setTimeout     - Override the default timeout for dojo commands, for a specific uifigure.
    % textAlign      - Modify text alignment.
    % unlockUIFig    - Allow the uifigure to be opened using an external browser.
    % waitForFigureReady - A blocking method that only returns after the uifigure is fully loaded.
    %
    % See README.md for detailed documentation and examples.
    
    
    properties (Access = private, Constant = true)
        QUERY_TIMEOUT = 5;  % Dojo query timeout period, seconds
        TAG_TIMEOUT = 'QUERY_TIMEOUT';
        DEF_ID_ATTRIBUTE = 'id';
    end
            
    methods (Access = public, Static = true)       
      
        function [jsLibVersions] = aboutJSLibs()
        % A method for getting version info about some JS libararies visible to MATLAB.
        % This includes the Dojo Toolkit and ReactJS.
            
            % Test if a *valid* webwindow already exists:
            % (Written for compatibility with older releases)
            exWW = matlab.internal.webwindowmanager.instance.findAllWebwindows();
            validWinID = find(~cellfun(@isempty,strfind({exWW.URL}.','uifigure')),...
              1, 'first'); %#ok<STRCLFH>
            if isempty(validWinID)
                f = uifigure; drawnow; tmpWindowCreated = true;
                winID = numel(exWW) + 1;
            else
                tmpWindowCreated = false;
                winID = validWinID;
            end

            dojoVersion = matlab.internal.webwindowmanager.instance ...
                                .windowList(winID).executeJS('dojo.version');
                              
            reactVersion = matlab.internal.webwindowmanager.instance ...
                                .windowList(winID).executeJS(...                 
                                'require("react/react.min").version;');
                              
            if tmpWindowCreated
                delete(f);
            end
            
            % If MATLAB is sufficiently new, convert the JSON to a struct:  
            if str2double(subsref(ver('matlab'), substruct('.','Version'))) >= 9.1 %R2016b
                dv = jsondecode(dojoVersion);
                dojoVersion = char(strrep(join(string(struct2cell(dv)),'.'),'..','.'));
                reactVersion = jsondecode(reactVersion);
            else
                dojoVersion = strsplit(dojoVersion,{':',',','"','}','{'});
                dojoVersion = char(strjoin(dojoVersion([3,5,7,10]),'.'));
                reactVersion = reactVersion(2:end-1);
            end
            jsLibVersions = struct('dojo', dojoVersion, 'react_js', reactVersion);
        end % aboutJSLibs        
                 
        function fontColor(uiElement, newcolor)
        % A method for manipulating text color.
            newcolor = mlapptools.validateCSScolor(newcolor);

            [win, ID_struct] = mlapptools.getWebElements(uiElement);
            
            mlapptools.setStyle(win, 'color', newcolor, ID_struct);
        end % fontColor
                
        function fontWeight(uiElement, weight)
        % A method for manipulating font weight, which controls how thick or 
        % thin characters in text should be displayed.
            weight = mlapptools.validateFontWeight(weight);     
            
            [win, ID_struct] = mlapptools.getWebElements(uiElement);
            
            mlapptools.setStyle(win, 'font-weight', weight, ID_struct);
        end % fontWeight                                       
                
        function [childIDs] = getChildNodeIDs(win,ID_obj)
        % A method for getting all children nodes (commonly <div>) of a specified node.
        % Returns a vector WidgetID.
            queryStr = sprintf(['var W = dojo.query("[%s = ''%s'']").map(',...
              'function(node){return node.childNodes;})[0];'],ID_obj.ID_attr, ID_obj.ID_val);            
            % The [0] above is required because an Array of Arrays is returned.
            [~] = win.executeJS(queryStr);
            % Try to establish an ID:
            childIDs = mlapptools.establishIdentities(win);           
            % "Clear" the temporary JS variable
            win.executeJS('W = undefined');          
        end % getChildNodeIDs
                
        function [fullHTML] = getHTML(hFigOrWin)
        % A method for dumping the HTML code of a uifigure.
        % Intended for R2017b (and onward?) where the CEF url cannot be simply opened in 
        % an external browser.        
        % Mostly irrelevant for UIFigures as of the introduction of mlapptools.unlockUIFig(...),
        % but can be useful for other non-uifigure webwindows.
            %% Obtain webwindow handle:
            if isa(hFigOrWin,'matlab.ui.Figure')
                win = mlapptools.getWebWindow(hFigOrWin);
                indepWW = false;
            else
                win = hFigOrWin; % rename the handle
                %% Attempt to determine if this is an "independent" webwindow:
                hF = mlapptools.figFromWebwindow(win);
                if isempty(hF)
                    indepWW = true;
                else
                    indepWW = false;
                end
            end
            %% Get HTML according to webwindow type:
            if indepWW
                [~,hWB] = web(win.URL, '-new');
                fullHTML = hWB.getHtmlText();
                close(hWB);
                %% TODO: Try to fix css paths:
                % See: https://stackoverflow.com/q/50944935/
                %{
                % Get all <link> elements:
                win.executeJS('dojo.query("link")')
                % Convert relative paths to absolute:

                % Replace paths in HTML:
                
                %}
            else          
            % Get the outer html: 
            fullHTML = win.executeJS('document.documentElement.outerHTML'); 
            % Replace some strings for conversion to work well: 
            fullHTML = strrep(fullHTML,'%','%%'); 
            fullHTML = strrep(fullHTML,'><','>\n<'); 
            % Append the DOCTYPE header and remove quotes: 
            fullHTML = sprintf(['<!DOCTYPE HTML>\n' fullHTML(2:end-1)]);                  
            %% Optional things to do with the output:
            % Display as web page:
            %{
                web(['text://' fullHTML]);
            %}
            % Save as file:
            %{
               fid = fopen('uifig_raw.html','w');
               fprintf(fid,'%s',fullHTML);
               fclose(fid);
            %}        
            end
        end % getHTML    

        function [parentID] = getParentNodeID(win,ID_obj)
        % A method for getting the parent node (commonly <div>) of a specified node.
        % Returns a scalar WidgetID.
            queryStr = sprintf(['var W = dojo.query("[%s = ''%s'']").map(',...
              'function(node){return node.parentNode;});'],ID_obj.ID_attr, ID_obj.ID_val);            
            [~] = win.executeJS(queryStr);
            % Try to establish an ID:
            parentID = mlapptools.establishIdentities(win);           
            % "Clear" the temporary JS variable
            win.executeJS('W = undefined');
        end % getParentNodeID        
        
        function [win, widgetID] = getWebElements(uiElement)
        % A method for obtaining the webwindow handle and the widget ID corresponding 
        % to the provided uifigure control.
            % Get a handle to the webwindow
            win = mlapptools.getWebWindow(uiElement);
            mlapptools.waitTillWebwindowLoaded(win);
            
            % Find which element of the DOM we want to edit
            switch uiElement.Type
              case 'uitreenode'
                p = uiElement.Parent;
                if ~isa(p,'matlab.ui.container.Tree')
                  p.expand(); % The row must be visible to apply changes
                end
                warnState = mlapptools.toggleWarnings('off');
                widgetID = WidgetID('data-test-id', char(struct(uiElement).NodeId));
                warning(warnState); % Restore warning state
              case {'uipanel', 'figure', 'uitabgroup', 'uitab',  ...
                'uiswitch', 'uitoggleswitch', 'uirockerswitch'}
                widgetID = WidgetID('data-tag', mlapptools.getDataTag(uiElement));
              otherwise % default:              
                widgetID = mlapptools.getWidgetID(win, mlapptools.getDataTag(uiElement));
            end
        end % getWebElements        
=======
  % MLAPPTOOLS is a collection of static methods for customizing the
  % R2016a-introduced web-based uifigure windows and associated UI elements
  % through DOM manipulations.
  %
  % MLAPPTOOLS' public methods:
  %
  % aboutJSLibs    - Return version information about certain JS libraries.
  % addClasses     - Add specified CSS classes to one or more DOM nodes.
  % addToHead      - Inject inline CSS/JS into the <head> section of the figure's HTML.
  % fontColor      - Modify font color.
  % fontWeight     - Modify font weight.
  % getHTML        - Return the full HTML code of a uifigure.
  % getWebElements - Extract a webwindow handle and a widget ID from a uifigure control handle.
  % getWebWindow   - Extract a webwindow handle from a uifigure handle.
  % getWidgetInfo  - Gather information about a specific dijit widget.
  % getWidgetList  - Gather information about all dijit widget in a specified uifigure.
  % setStyle       - Modify a specified style property.
  % setTimeout     - Override the default timeout for dojo commands, for a specific uifigure.
  % textAlign      - Modify text alignment.
  % unlockUIFig    - Allow the uifigure to be opened using an external browser.
  % waitForFigureReady - A blocking method that only returns after the uifigure is fully loaded.
  %
  % See README.md for detailed documentation and examples.
  
  properties (Access = private, Constant = true)
    QUERY_TIMEOUT = 5;  % Dojo query timeout period, seconds
    TAG_TIMEOUT = 'QUERY_TIMEOUT';
    DEF_ID_ATTRIBUTE = 'id';
  end
  
  methods (Access = public, Static = true)
    
    function [jsLibVersions] = aboutJSLibs()
      % A method for getting version info about some JS libararies visible to MATLAB.
      % This includes the Dojo Toolkit and ReactJS.
      
      % Test if a *valid* webwindow already exists:
      % (Written for compatibility with older releases)
      exWW = matlab.internal.webwindowmanager.instance.findAllWebwindows();
      validWinID = find(~cellfun(@isempty,strfind({exWW.URL}.','uifigure')),...
        1, 'first'); %#ok<STRCLFH>
      if isempty(validWinID)
        f = uifigure; drawnow; tmpWindowCreated = true;
        winID = numel(exWW) + 1;
      else
        tmpWindowCreated = false;
        winID = validWinID;
      end
      
      dojoVersion = matlab.internal.webwindowmanager.instance ...
        .windowList(winID).executeJS('dojo.version');
      
      reactVersion = matlab.internal.webwindowmanager.instance ...
        .windowList(winID).executeJS(...
        'require("react/react.min").version;');
      
      if tmpWindowCreated
        delete(f);
      end
      
      % If MATLAB is sufficiently new, convert the JSON to a struct:
      if str2double(subsref(ver('matlab'), substruct('.','Version'))) >= 9.1 %R2016b
        dv = jsondecode(dojoVersion);
        dojoVersion = char(strrep(join(string(struct2cell(dv)),'.'),'..','.'));
        reactVersion = jsondecode(reactVersion);
      else
        dojoVersion = strsplit(dojoVersion,{':',',','"','}','{'});
        dojoVersion = char(strjoin(dojoVersion([3,5,7,10]),'.'));
        reactVersion = reactVersion(2:end-1);
      end
      jsLibVersions = struct('dojo', dojoVersion, 'react_js', reactVersion);
    end % aboutJSLibs
    
    function addClasses(hUIElement, cssClasses)
      % A method for adding CSS classes to DOM nodes.
      
      % Ensure we end up with a space-delimited list of classes:
      if ~ischar(cssClasses) && numel(cssClasses) > 1
        classList = strjoin(cssClasses, ' ');
      else
        classList = cssClasses;
      end
      
      if ~isscalar(hUIElement)
        arrayfun(@(x)mlapptools.addClasses(x, cssClasses), hUIElement);
      else
        [hWin, widgetID] = mlapptools.getWebElements(hUIElement);
        % Construct a dojo.js statement:
        classSetStr = sprintf(...
          'dojo.addClass(dojo.query("[%s = ''%s'']")[0], "%s")',...
          widgetID.ID_attr, widgetID.ID_val, classList);
>>>>>>> ae586ae3
        
        % Add the class(es) to the DOM node:
        hWin.executeJS(classSetStr);
      end
      
    end % addClasses
    
    function addToHead(hWin, nodeText)
      % A method for adding nodes (<style>, <script>, ... ) to the HTML <head> section.
      
      % in the future, nodeText could be a local or a remote file path:
      if isfile(nodeText)
        warning(['Files are not supported at this time.'...
          ' Please provide a "stringified" input instead.'...
          '\nInput can be "<style>...</style>" or "<script>...</script>".'],[]);
      elseif ~isempty(regexpi(nodeText,'http(s)?://'))
        warning(['Remote files are not supported at this time.',...
          ' Please provide a "stringified" input instead.'...
          '\nInput can be "<style>...</style>" or "<script>...</script>".'],[]);
      end
      
      % Inject the nodeText:
      hWin.executeJS(['document.head.innerHTML += ', nodeText]);      
    end % addToHead
    
    function fontColor(hUIElement, color)
      % A method for manipulating text color.
      color = mlapptools.validateCSScolor(color);
      
      [hWin, widgetID] = mlapptools.getWebElements(hUIElement);
      
      mlapptools.setStyle(hWin, 'color', color, widgetID);
    end % fontColor
    
    function fontWeight(hUIElement, weight)
      % A method for manipulating font weight, which controls how thick or
      % thin characters in text should be displayed.
      weight = mlapptools.validateFontWeight(weight);
      
      [hWin, widgetID] = mlapptools.getWebElements(hUIElement);
      
      mlapptools.setStyle(hWin, 'font-weight', weight, widgetID);
    end % fontWeight
    
    function [childIDs] = getChildNodeIDs(hWin, widgetID)
      % A method for getting all children nodes (commonly <div>) of a specified node.
      % Returns a vector WidgetID.
      queryStr = sprintf([...
        'var W = dojo.query("[%s = ''%s'']").map(',...
        'function(node){return node.childNodes;})[0];'],...
        widgetID.ID_attr, widgetID.ID_val);
      % The [0] above is required because an Array of Arrays is returned.
      [~] = hWin.executeJS(queryStr);
      % Try to establish an ID:
      childIDs = mlapptools.establishIdentities(hWin);
      % "Clear" the temporary JS variable
      hWin.executeJS('W = undefined');
    end % getChildNodeIDs
    
    function [fullHTML] = getHTML(hFigOrWin)
      % A method for dumping the HTML code of a uifigure.
      % Intended for R2017b (and onward?) where the CEF url cannot be simply opened in
      % an external browser.
      % Mostly irrelevant for UIFigures as of the introduction of mlapptools.unlockUIFig(...),
      % but can be useful for other non-uifigure webwindows.
      %% Obtain webwindow handle:
      if isa(hFigOrWin,'matlab.ui.Figure')
        hWin = mlapptools.getWebWindow(hFigOrWin);
        indepWW = false;
      else
        hWin = hFigOrWin; % rename the handle
        %% Attempt to determine if this is an "independent" webwindow:
        hF = mlapptools.figFromWebwindow(hWin);
        if isempty(hF)
          indepWW = true;
        else
          indepWW = false;
        end
      end
      %% Get HTML according to webwindow type:
      if indepWW
        [~,hWB] = web(hWin.URL, '-new');
        fullHTML = hWB.getHtmlText();
        close(hWB);
        %% TODO: Try to fix css paths:
        % See: https://stackoverflow.com/q/50944935/
        %{
        % Get all <link> elements:
        hWin.executeJS('dojo.query("link")')
        % Convert relative paths to absolute:

        % Replace paths in HTML:

        %}
      else
        % Get the outer html:
        fullHTML = hWin.executeJS('document.documentElement.outerHTML');
        % Replace some strings for conversion to work well:
        fullHTML = strrep(fullHTML,'%','%%');
        fullHTML = strrep(fullHTML,'><','>\n<');
        % Append the DOCTYPE header and remove quotes:
        fullHTML = sprintf(['<!DOCTYPE HTML>\n' fullHTML(2:end-1)]);
        %% Optional things to do with the output:
        % Display as web page:
        %{
          web(['text://' fullHTML]);
        %}
        % Save as file:
        %{
          fid = fopen('uifig_raw.html','w');
          fprintf(fid,'%s',fullHTML);
          fclose(fid);
        %}
      end
    end % getHTML
    
    function [parentID] = getParentNodeID(hWin, widgetID)
      % A method for getting the parent node (commonly <div>) of a specified node.
      % Returns a scalar WidgetID.
      queryStr = sprintf(['var W = dojo.query("[%s = ''%s'']").map(',...
        'function(node){return node.parentNode;});'],widgetID.ID_attr, widgetID.ID_val);
      [~] = hWin.executeJS(queryStr);
      % Try to establish an ID:
      parentID = mlapptools.establishIdentities(hWin);
      % "Clear" the temporary JS variable
      hWin.executeJS('W = undefined');
    end % getParentNodeID
    
    function [widgetIDs] = getTableCellID(hUITable, r, c)
      % This method returns one or more ID objects, corresponding to specific cells in a
      % uitable, as defined by the cells' row and column indices.
      %% Constants:
      TABLE_CLASS_NAME = 'matlab.ui.control.Table';
      CELL_ID_PREFIX = {'variableeditor_views_editors_UITableEditor_'};
      %% Input tests:
      assert( isa(hUITable, TABLE_CLASS_NAME) && ishandle(hUITable),...
              'Invalid uitable handle!');
      nR = numel(r); nC = numel(c);
      assert( nR == nC, 'The number of elements in r and c must be the same!');
      sz = size(hUITable.Data);
      assert( all(r <= sz(1)), 'One or more requested rows are out-of-bounds!');
      assert( all(c <= sz(2)), 'One or more requested columns are out-of-bounds!');
      %% Computing the offset
      % If there's more than one uitable in the figure, IDs are assigned
      % consecutively. For example, in the case of a 3x3 and 4x4 arrays,
      % where the smaller table was created first, IDs are assigned as follows:
      %
      %  [ 0  1  2   [ 9 10 11 12
      %    3  4  5    13 14 15 16
      %    6  7  8]   17 18 19 20
      %               21 22 23 24]
      %
      % ... which is why if we want to change the 2nd table we need to offset the
      % IDs by the total amount of elements in all preceding arrays, which is 9.
      %%%%%%%%%%%%%%%%%%%%%%%%%%%%%%%%%%%%%%%%%%%%%%%%%%%%%%%%%%%%%%%%%%%%%%%%%%%
      % Get siblings (flipping to negate that newer children appear first)
      hC = flip(hUITable.Parent.Children);
      % Find which of them is a table:
      hC = hC( arrayfun(@(x)isa(x, TABLE_CLASS_NAME), hC) );
      % Find the position of the current table in the list, and count the elements of
      % all preceding tables:
      offset = sum(arrayfun(@(x)numel(x.Data), hC(1:find(hC == hUITable)-1)));
      % Compute indices, r and c are reversed due to row-major ordering of the IDs
      idx = sub2ind(sz, c, r) + offset - 1; % -1 because JS IDs are 0-based
      idc = strcat(CELL_ID_PREFIX, num2str(idx(:)));
      % Preallocation:
      widgetIDs(nR,1) = WidgetID;
      % Get the window handle so we could execute some JS commands:
      hWin = mlapptools.getWebWindow(hUITable);
      % ID array population:
      for indI = 1:numel(idx)
        jsCommand = sprintf('dojo.byId(%s).childNodes[0].id', idc{indI});
        textFieldID = hWin.executeJS(jsCommand);
        widgetIDs(indI) = WidgetID(mlapptools.DEF_ID_ATTRIBUTE, textFieldID(2:end-1) );
      end
    end % getTableCellID
    
    function [hWin, widgetID] = getWebElements(hUIElement)
      % A method for obtaining the webwindow handle and the widget ID corresponding
      % to the provided ui control (aka web component).
      
      % Get a handle to the webwindow
      hWin = mlapptools.getWebWindow(hUIElement);
      mlapptools.waitTillWebwindowLoaded( hWin, ...
                                          ancestor(hUIElement, 'matlab.ui.Figure') );
      
      % Find which element of the DOM we want to edit
      switch hUIElement.Type
        case 'uitreenode'
          p = hUIElement.Parent;
          if ~isa(p,'matlab.ui.container.Tree')
            p.expand(); % The row must be visible to apply changes
          end
          warnState = mlapptools.toggleWarnings('off');
          widgetID = WidgetID('data-test-id', char(struct(hUIElement).NodeId));
          warning(warnState); % Restore warning state
        case {'uipanel','figure','uitabgroup','uitab'}
          widgetID = WidgetID('data-tag', mlapptools.getDataTag(hUIElement));
        case 'uitable'
          TAB_PREFIX = "mgg_";
          % Notes:
          % 1) uitables are inconsistent with other elements, their id always starts with
          %    "mgg_". So we list all widgets and select the "table-suspects" among them.
          % 2) It's probably more useful to style the individual cells rather than the
          %    table itself. See: getTableCellID
          % 3) The listing is not necessary, as it is possible to search for nodes
          %    having a property that starts with a certain string: E[foo^="bar"]
          %{
          web(['http://dojotoolkit.org/reference-guide/1.10/dojo/query.html',...
               '#additional-selectors-supported-by-lite-engine'], '-browser');        
          %}
          [~,tmp] = mlapptools.getWidgetList( ancestor(hUIElement,'figure') );
          widgetID = arrayfun(@(x)WidgetID(mlapptools.DEF_ID_ATTRIBUTE, x), ...
                              string(tmp.id(contains(tmp.id, TAB_PREFIX))));
        case 'axes'
          switch subsref(ver('matlab'), substruct('.','Version'))
            case {'9.6'} % R2019a
              descendType = 'img';
            otherwise  % R2016a-R2018b
              descendType = 'canvas';
              % This canvas has a context of type "webgl".
              % See also: https://developer.mozilla.org/en-US/docs/Web/API/WebGL_API
              warning(['UIAxes object detected. Returning the innermost <canvas> element. '...
                   'Be advised that mlapptools cannot modify this element, which '...
                   'instead requires using WebGL commands via `hWin.executeJS(...)`.']); 
          end         
          widgetID = mlapptools.getDecendentOfType( ...
            hWin, mlapptools.getDataTag(hUIElement), descendType);
        otherwise % default:
          widgetID = mlapptools.getWidgetID(hWin, mlapptools.getDataTag(hUIElement));
      end
    end % getWebElements
    
    function [hWin] = getWebWindow(hUIElement)
      warnState = mlapptools.toggleWarnings('off');
      % Make sure we got a valid handle
      % Check to make sure we're addressing the parent figure window,
      % catches the case where the parent is a UIPanel or similar
      hUIFig = ancestor(hUIElement, 'figure');
      
      mlapptools.waitTillFigureLoaded(hUIFig);
      % Since the above checks if a Controller exists, the below should work.
      
      hController = struct(struct(hUIFig).Controller);
      % Check for Controller version:
      switch subsref(ver('matlab'), substruct('.','Version'))
        case {'9.0','9.1'} % R2016a or R2016b
          hWin = hController.Container.CEF;
        otherwise  % R2017a onward
          hWin = struct(hController.PlatformHost).CEF;
      end
      
      warning(warnState); % Restore warning state
      
    end % getWebWindow
    
    function [nfo] = getWidgetInfo(hWin, widgetID, verboseFlag)
      % A method for gathering information about a specific dijit widget, if its
      % HTML div id is known.
      if ~strcmp(widgetID.ID_attr,'widgetid')
        warning('getWidgetInfo:InappropriateIDAttribute',...
          'This method requires widgets identified by a ''widgetid'' attribute.');
        nfo = struct([]);
        return
      end
      %% Handling required positional inputs:
      assert(nargin >= 2,'mlapptools:getWidgetInfo:insufficientInputs',...
        'getWidgetInfo must be called with at least 2 inputs.');
      %% Handling optional inputs:
      if nargin < 3 || isempty(verboseFlag)
        verboseFlag = false;
      end
      %% Querying dijit
      hWin.executeJS(['var W; require(["dijit/registry"], '...
        'function(registry){W = registry.byId("' widgetID.ID_val '");}); W = [W];']);
      % Decoding
      try
        nfo = mlapptools.decodeDijitRegistryResult(hWin,verboseFlag);
      catch ME
        switch ME.identifier
          case 'mlapptools:decodeDijitRegistryResult:noSuchWidget'
            warning(ME.identifier, '%s', ME.message);
          otherwise
            warning('mlapptools:getWidgetInfo:unknownDecodingError',...
              'Decoding failed for an unexpected reason: %s', ME.message);
        end
        nfo = [];
      end
      % "Clear" the temporary JS variable
      hWin.executeJS('W = undefined');
    end % getWidgetInfo
    
    function varargout = getWidgetList(hUIFig, verboseFlag)
      % A method for listing all dijit widgets in a uifigure.
      warnState = mlapptools.toggleWarnings('off');
      %% Handle missing inputs:
      if nargin < 1 || isempty(hUIFig) || ~mlapptools.isUIFigure(hUIFig)
        throw(MException('mlapptools:getWidgetList:noHandleProvided',...
          'Please provide a valid UIFigure handle as a first input.'));
      end
      warning(warnState); % Restore warning state
      if nargin < 2 || isempty(verboseFlag)
        verboseFlag = false;
      end
      %% Process uifigure:
      hWin = mlapptools.getWebWindow(hUIFig);
      % Extract widgets from dijit registry:
      hWin.executeJS(['var W; require(["dijit/registry"], '...
        ' function(registry){W = registry.toArray();});']);
      widgets = mlapptools.decodeDijitRegistryResult(hWin, verboseFlag);
      % "Clear" the temporary JS variable
      hWin.executeJS('W = undefined');
      %% Assign outputs:
      varargout{1} = widgets;
      if nargout == 2
        % Convert to a single table:
        varargout{2} = struct2table(mlapptools.unifyStructs(widgets));
      end % getWidgetList
    end
    
    function varargout = setStyle(varargin)
      % A method providing an interface for modifying style attributes of uicontrols.
      %
      % WARNING: Due to the large amount of available style attributes and
      % corresponding settings, input checking is not performed. As this
      % might lead to unexpected results or errors - USE AT YOUR OWN RISK!
      %
      % "Overloads":
      % 3-parameter call:
      %   widgetID = setStyle(hControl, styleAttr, styleValue)
      % 4-parameter call:
      %              setStyle(hWin,     styleAttr, styleValue, widgetID)
      
      narginchk(3,4);
      % Unpack inputs:
      styleAttr = varargin{2};
      styleValue = varargin{3};
      
      switch nargin
        case 3
          hUIElement = varargin{1};
          % Get a handle to the webwindow
          [hWin, widgetID] = mlapptools.getWebElements(hUIElement);
        case 4
          % By the time we have a WidgetID object, the webwindow handle is available
          hWin = varargin{1};
          widgetID = varargin{4};
      end
      
      % Handle the case of a non-scalar widgetID recursively:
      if ~isscalar(widgetID)
        arrayfun(@(x)mlapptools.setStyle(hWin, styleAttr, styleValue, x), widgetID);
      else
        styleSetStr = sprintf('dojo.style(dojo.query("[%s = ''%s'']")[0], "%s", "%s")',...
          widgetID.ID_attr, widgetID.ID_val, styleAttr, styleValue);
        % ^ this might result in junk if widgetId=='null'.
        try
          hWin.executeJS(styleSetStr);
          % ^ this might crash in case of invalid styleAttr/styleValue.
        catch ME
          % Test for "Invalid or unexpected token":
          ME = mlapptools.checkJavascriptSyntaxError(ME, styleSetStr);
          rethrow(ME);
        end
      end
      
      % Assign outputs:
      if nargout >= 1
        varargout{1} = widgetID;
      end
    end % setStyle
    
    function setTimeout(hUIFig, newTimeoutInSec)
      % Sets a custom timeout for dojo queries, specified in [s].
      setappdata(hUIFig, mlapptools.TAG_TIMEOUT, newTimeoutInSec);
    end
    
    function textAlign(hUIElement, alignment)
      % A method for manipulating text alignment.
      alignment = lower(alignment);
      mlapptools.validateAlignmentStr(alignment)
      
      [hWin, widgetID] = mlapptools.getWebElements(hUIElement);
      
      mlapptools.setStyle(hWin, 'textAlign', alignment, widgetID);
    end % textAlign
    
    function unlockUIFig(hUIFig)
      % This method allows the uifigure to be opened in an external browser,
      % as was possible before R2017b.
      assert(checkCert(), 'Certificate not imported; cannot proceed.');
      if verLessThan('matlab','9.3')
        % Do nothing, since this is not required pre-R2017b.
      else
        struct(hUIFig).Controller.ProxyView.PeerNode.setProperty('hostType','""');
      end
      
      function tf = checkCert()
        % This tools works on the OS-level, and was tested on Win 7 & 10.
        %
        % With certain browsers it might not be required/helpful as noted in
        % https://askubuntu.com/questions/73287/#comment1533817_94861 :
        % Note that Chromium and Firefox do not use the system CA certificates,
        % so require separate instructions.
        %  - In Chromium, visit chrome://settings/certificates, click Authorities,
        %    then click import, and select your .pem.
        %  - In Firefox, visit about:preferences#privacy, click Certificates,
        %    View Certificates, Authorities, then click Import and select your .pem.
        SUCCESS_CODE = 0;
        CL = connector.getCertificateLocation(); % certificate location;
        if isempty(CL), CL = fullfile(prefdir, 'thisMatlab.pem'); end
        %% Test if certificate is already accepted:
        switch true
          case ispc
            [s,c] = system('certutil -verifystore -user "Root" localhost');
          case isunix
            [s,c] = system(['openssl crl2pkcs7 -nocrl -certfile '...
              '/etc/ssl/certs/ca-certificates.crt '...
              '| openssl pkcs7 -print_certs -noout '...
              '| grep ''^issuer=/C=US/O=company/CN=localhost/OU=engineering''']);
          case ismac
            [s,c] = system('security find-certificate -c "localhost"');
        end
        isAccepted = s == SUCCESS_CODE;
        
        %% Try to import certificate:
        if isAccepted
          wasImported = false;
        else
          reply = questdlg('Certificate not found. Would you like to import it?',...
            'Import "localhost" certificate','Yes','No','Yes');
          if strcmp(reply,'Yes'), switch true %#ok<ALIGN>
              case ispc
                [s,c] = system(['certutil -addstore -user "Root" ' CL]);
                % %APPDATA%\MathWorks\MATLAB\R20##x\thisMatlab.pem
              case isunix
                [s,c] = system(['sudo cp ' CL ...
                  ' /usr/local/share/ca-certificates/localhost-matlab.crt && ',...
                  'sudo update-ca-certificates']);
                % ~/.matlab/thisMatlab.pem
              case ismac % https://apple.stackexchange.com/a/80625
                [s,c] = system(['security add-trusted-cert -d -r trustRoot -p ssl -k ' ...
                  '"$HOME/Library/Keychains/login.keychain" ' CL]);
                % ~/Library/Application\ Support/MathWorks/MATLAB/R20##x/thisMatlab.pem
            end % switch
            wasImported = s == SUCCESS_CODE;
          else
            warning('Certificate import cancelled by user!');
            wasImported = false;
          end
        end
        %% Report result
        tf = isAccepted || wasImported;
        if wasImported
          fprintf(1, '\n%s\n%s\n%s\n',...
            ['Certificate import successful! You should now be '...
            'able to navigate to the webwindow URL in your browser.'],...
            ['If the figure is still blank, recreate it and navigate '...
            'to the new URL.'],...
            ['Also, if you have a script blocking addon (e.g. NoScript), '...
            'be sure to whitelist "localhost".']);
        elseif ~isAccepted % && ~wasImported (implicitly)
          disp(c);
          fprintf(1, '\n%s\n%s\n\t%s\n\t%s\n%s\n',...
            'Either certificate presence cannot be determined, or the import failed.',...
            'If you''re using Chromium or Firefox you can follow these instructions:',...
            ['- In Chromium, visit chrome://settings > (Show advanced) > '...
            'Manage HTTP/SSL certificates > Trusted Root Certification Authorities Tab'...
            ' > Import, and select your .pem.'],...
            ['- In Firefox, visit about:preferences#privacy, click Certificates > ',...
            'View Certificates > Authorities > Import, and select your .pem.'],...
            ['The certificate is found here: ' CL ]);
        end
      end % checkCert
    end % unlockUIFig
    
    function hWin = waitForFigureReady(hUIFig)
      % This blocking method waits until a UIFigure and its widgets have fully loaded.
      %% Make sure that the handle is valid:
      assert(mlapptools.isUIFigure(hUIFig),...
        'mlapptools:getWebWindow:NotUIFigure',...
        'The provided window handle is not of a UIFigure.');
      assert(strcmp(hUIFig.Visible,'on'),...
        'mlapptools:getWebWindow:FigureNotVisible',...
        'Invisible figures are not supported.');
      %% Wait for the figure to appear:
      mlapptools.waitTillFigureLoaded(hUIFig);
      %% Make sure that Dojo is ready:
      % Get a handle to the webwindow
      hWin = mlapptools.getWebWindow(hUIFig);
      mlapptools.waitTillWebwindowLoaded(hWin, hUIFig);
    end % waitForFigureReady
    
  end % Public Static Methods
  
  methods (Static = true, Access = private)
    
    function ME = checkJavascriptSyntaxError(ME, styleSetStr)
      if (strcmp(ME.identifier,'cefclient:webwindow:jserror'))
        c = strfind(ME.message,'Uncaught SyntaxError:');
        if ~isempty(c)
          v = str2double(regexp(ME.message(c:end),'-?\d+\.?\d*|-?\d*\.?\d+','match'));
          msg = ['Syntax error: unexpected token in styleValue: ' styleSetStr(v(1),v(2))];
          causeException = MException('mlapptools:setStyle:invalidInputs',msg);
          ME = addCause(ME,causeException);
        end
      end
    end % checkJavascriptSyntaxError
    
    function widgets = decodeDijitRegistryResult(hWin, verboseFlag)
      % As this method relies heavily on jsondecode, it is only supported on R >= 2016b
      assert(strcmp('true', hWin.executeJS(...
        'this.hasOwnProperty("W") && W !== undefined && W instanceof Array && W.length > 0')),...
        'mlapptools:decodeDijitRegistryResult:noSuchWidget',...
        'The dijit registry doesn''t contain the specified widgetID.');
      
      % Now that we know that W exists, let's try to decode it.
      n = str2double(hWin.executeJS('W.length;'));
      widgets = cell(n,1);
      % Get the JSON representing the widget, then try to decode, while catching circular references
      for ind1 = 1:n
        try
          widgets{ind1} = jsondecode(hWin.executeJS(sprintf('W[%d]', ind1-1)));
        catch % handle circular references:
          if verboseFlag
            disp(['Node #' num2str(ind1-1) ' with id ' hWin.executeJS(sprintf('W[%d].id', ind1-1))...
              ' could not be fully converted. Attempting fallback...']);
          end
          props = jsondecode(hWin.executeJS(sprintf('Object.keys(W[%d])', ind1-1)));
          tmp = mlapptools.emptyStructWithFields(props);
          validProps = fieldnames(tmp);
          for indP = 1:numel(validProps)
            try
              tmp.(validProps{indP}) = jsondecode(hWin.executeJS(sprintf(['W[%d].' props{indP}], ind1-1)));
            catch
              % Fallback could be executed recursively for all problematic field
              % (to keep the most data), but for now do nothing.
            end
          end
          widgets{ind1} = tmp;
          clear props validProps tmp
        end
      end
    end % decodeDijitRegistryResult
    
    function eStruct = emptyStructWithFields(fields)
      % A convenience method for creating an empty scalar struct with specific field
      % names.
      % INPUTS:
      % fields - cell array of strings representing the required fieldnames.
      
      tmp = [ matlab.lang.makeValidName(fields(:)), cell(numel(fields),1)].';
      eStruct = struct(tmp{:});
      
    end % emptyStructWithFields
    
    function [widgetID] = establishIdentities(hWin) % throws AssertionError
      % A method for generating WidgetID objects from a list of DOM nodes.
      assert(strcmp('true', hWin.executeJS([...
        'this.hasOwnProperty("W") && W !== undefined && ' ...
        '(W instanceof NodeList || W instanceof Array) && W.length > 0'])),...
        'mlapptools:establishIdentities:noSuchNode',...
        'No nodes meet the condition.');
      
      attrs = {'widgetid', 'id', 'data-tag', 'data-reactid'};
      nA = numel(attrs);
      %% Preallocate output:
      widgetID(hWin.executeJS('W.length') - '0', 1) = WidgetID; % "str2double"
      %%
      for indW = 1:numel(widgetID)
        for indA = 1:nA
          % Get the attribute value:
          ID = hWin.executeJS(sprintf('W[%d].getAttribute("%s")', indW-1, attrs{indA}));
          % Test result validity:
          if ~strcmp(ID,'null')
            % Create a WidgetID object and proceed to the next element in W:
            widgetID(indW) = WidgetID(attrs{indA}, ID(2:end-1));
            break
          end
          if indA == nA
            % Reaching this point means that the break didn't trigger for any of the attributes.
            warning('The node''s ID could not be established using common attributes.');
          end
        end
      end
    end % establishIdentity
    
    function [dataTag] = getDataTag(hUIElement)
      warnState = mlapptools.toggleWarnings('off');
      dataTag = char( struct(hUIElement).Controller.ProxyView.PeerNode.getId() );
      warning(warnState);
    end % getDataTag
    
    function [widgetID] = getDecendentOfType(hWin, ancestorDataTag, descendentType)
      % This method returns a node's first descendent of a specified <type>.
      % See also: 
      % https://dojotoolkit.org/reference-guide/1.10/dojo/query.html#standard-css2-selectors      
      widgetquerystr = sprintf(...
        'dojo.getAttr(dojo.query("[data-tag^=''%s''] %s")[0], "%s")', ...
        ancestorDataTag, descendentType, mlapptools.DEF_ID_ATTRIBUTE);
      try % should work for most UI objects
        ID = hWin.executeJS(widgetquerystr);
        if ~strcmpi(ID,'null')
          widgetID = WidgetID(mlapptools.DEF_ID_ATTRIBUTE, ID(2:end-1));
          return
        end
      catch
        warning(['Error encountered while obtaining a descendent of ', ancestorDataTag]);
      end      
       % If the JS command failed, or no descendent found, return an empty WidgetID object.
      widgetID = WidgetID();
    end % getDecendentOfType
    
    function hFig = figFromWebwindow(hWin)
      % Using this method is discouraged as it's relatively computation-intensive.
      % Since the figure handle is not a property of the webwindow or its children
      %   (to our best knowledge), we must list all figures and check which of them
      %   is associated with the input webwindow.
      hFigs = findall(groot, 'Type', 'figure');
      warnState = mlapptools.toggleWarnings('off');
      % Distinguish java figures from web figures:
      hUIFigs = hFigs(arrayfun(@(x)isstruct(struct(x).ControllerInfo), hFigs)); 
    % hUIFigs = hFigs(arrayfun(@matlab.ui.internal.isUIFigure, hFigs)); % "official" way?
      if isempty(hUIFigs)
        hFig = gobjects(0);
        return
      end
      hUIFigs = hUIFigs(strcmp({hUIFigs.Visible},'on')); % Hidden figures are ignored
      ww = arrayfun(@mlapptools.getWebWindow, hUIFigs);
      warning(warnState); % Restore warning state
      hFig = hFigs(hWin == ww);
    end % figFromWebwindow
    
    function [widgetID] = getWidgetID(hWin, dataTag)
      % This method returns an object containing some uniquely-identifying information
      % about a DOM node.
      widgetquerystr = sprintf(...
        'dojo.getAttr(dojo.query("[data-tag^=''%s''] > div")[0], "widgetid")', dataTag);
      try % should work for most UI objects
        ID = hWin.executeJS(widgetquerystr);
        widgetID = WidgetID(mlapptools.DEF_ID_ATTRIBUTE, ID(2:end-1));
      catch % fallback for problematic objects
        warning('This widget is unsupported.');
        % widgetID = mlapptools.getWidgetIDFromDijit(hWin, data_tag);
      end
    end % getWidgetID
    
    function widgetID = getWidgetIDFromDijit(hWin, dataTag)
      %%%%%%%%%%%%%%%%%%%%%%%%%%%%%%%%%%%%%%%%%%%%% EXPERIMENTAL METHOD!!!
      hWin.executeJS(['var W; require(["dijit/registry"], '...
        'function(registry){W = registry.toArray().map(x => x.domNode.childNodes);});']);
      nWidgets = jsondecode(hWin.executeJS('W.length'));
      try
        for ind1 = 0:nWidgets-1
          nChild = jsondecode(hWin.executeJS(sprintf('W[%d].length',ind1)));
          for ind2 = 0:nChild-1
            tmp = hWin.executeJS(sprintf('W[%d][%d].dataset',ind1,ind2));
            if isempty(tmp)
              continue
            else
              tmp = jsondecode(tmp);
            end
            if isfield(tmp,'tag') && strcmp(tmp.tag,dataTag)
              ID = hWin.executeJS(sprintf('dojo.getAttr(W[%d][%d].parentNode,"widgetid")',ind1,ind2));
              error('Bailout!');
            end
          end
        end
        widgetID = WidgetID('','');
      catch
        % Fix for the case of top-level tree nodes:
        switch tmp.type
          case 'matlab.ui.container.TreeNode'
            tmp = jsondecode(hWin.executeJS(sprintf(...
              'dojo.byId(%s).childNodes[0].childNodes[0].childNodes[0].childNodes[%d].dataset',...
              ID(2:end-1),ind2-1)));
            widgetID = WidgetID('data-reactid', tmp.reactid);
        end
      end
    end % getWidgetIDFromDijit
    
    function to = getTimeout(hUIFig)
      if isempty(hUIFig) || ~isa(hUIFig, 'matlab.ui.Figure')
        to = mlapptools.QUERY_TIMEOUT;
      else
        to = getappdata(hUIFig, mlapptools.TAG_TIMEOUT);
        if isempty(to), to = mlapptools.QUERY_TIMEOUT; end
      end
    end % getTimeout
    
    function tf = isUIFigure(hFigList)
      tf = arrayfun(@(x)isa(x,'matlab.ui.Figure') && ...
        isstruct(struct(x).ControllerInfo), hFigList);
      % See also: matlab.ui.internal.isUIFigure()
    end % isUIFigure
    
    function oldState = toggleWarnings(toggleStr)
      OJF = 'MATLAB:HandleGraphics:ObsoletedProperty:JavaFrame';
      SOO = 'MATLAB:structOnObject';
      if nargout > 0
        oldState = [warning('query',OJF); warning('query',SOO)];
      end
      switch lower(toggleStr)
        case 'on'
          warning('on',OJF);
          warning('on',SOO);
        case 'off'
          warning('off',OJF);
          warning('off',SOO);
        otherwise
          warning(['Unrecognized option "' toggleStr '". Please use either "on" or "off".']);
      end
    end % toggleWarnings
    
    function uStruct = unifyStructs(cellOfStructs)
      % A method for merging structs having *some* overlapping field names.
      
      fields = cellfun(@fieldnames, cellOfStructs, 'UniformOutput', false);
      uFields = unique(vertcat(fields{:}));
      sz = numel(cellOfStructs);
      uStruct = repmat(mlapptools.emptyStructWithFields(uFields),sz,1);
      for ind1 = 1:sz
        fields = fieldnames(cellOfStructs{ind1});
        for ind2 = 1:numel(fields)
          uStruct(ind1).(fields{ind2}) = cellOfStructs{ind1}.(fields{ind2});
        end
      end
    end % unifyStructs
    
    function validateAlignmentStr(alignment)
      if ~ischar(alignment)
        msgID = 'mlapptools:alignstring:InvalidInputIype';
        error(msgID, 'Expected ''%s'', inputs of type ''%s'' not supported', ...
          class('Dev-il'), class(alignment));
      end
      
      validstr = {'left', 'right', 'center', 'justify', 'initial'};
      if ~any(ismember(validstr, alignment))
        msgID = 'mlapptools:alignstring:InvalidAlignmentString';
        error(msgID, 'Invalid string alignment specified: ''%s''', alignment);
      end
    end % validateAlignmentStr
    
    function [color] = validateCSScolor(color)
      % TODO
    end % validateCSScolor
    
    function [weight] = validateFontWeight(weight)
      if ischar(weight)
        weight = lower(weight);
        validstrs = {'normal', 'bold', 'bolder', 'lighter', 'initial'};
        
        if ~any(ismember(weight, validstrs))
          msgID = 'mlapptools:fontWeight:InvalidFontWeightString';
          error(msgID, 'Invalid font weight specified: ''%s''', weight);
        end
      elseif isnumeric(weight)
        weight = round(weight, -2);
        if weight < 100
          weight = 100;
        elseif weight > 900
          weight = 900;
        end
        
        weight = num2str(weight);
      else
        msgID = 'mlapptools:fontWeight:InvalidFontWeight';
        error(msgID, 'Invalid font weight specified: ''%s''', weight);
      end
    end % validateFontWeight
    
    function waitTillFigureLoaded(hUIFig)
      % A blocking method that ensures a UIFigure has fully loaded.
      warnState = mlapptools.toggleWarnings('off');
      to = mlapptools.getTimeout(hUIFig);
      tic
      while (toc < to) && isempty(struct(hUIFig).Controller)
        pause(0.01)
      end
      if toc > to
        msgID = 'mlapptools:waitTillFigureLoaded:TimeoutReached';
        error(msgID, ...
          ['Waiting for the figure to load has timed out after %u seconds. ' ...
          'Try increasing the timeout. If the figure clearly loaded in time, yet '...
          'this error remains - it might be a bug in the tool! ' ...
          'Please let the developers know through GitHub.'], ...
          to);
      end
      warning(warnState);
    end % waitTillFigureLoaded
    
    function waitTillWebwindowLoaded(hWin, hUIFig)
      % A blocking method that ensures a certain webwindow has fully loaded.
            try    
              if nargin < 2
                hUIFig = mlapptools.figFromWebwindow(hWin);
              end            
              to = mlapptools.getTimeout(hUIFig);
            catch % possible workaround for R2017a:
              to = mlapptools.getTimeout([]);
            end
      tic
      while (toc < to) && ~jsondecode(hWin.executeJS(...
          'this.hasOwnProperty("require") && require !== undefined && typeof(require) === "function"'))
        pause(0.01)
      end
      if toc > to
        msgID = 'mlapptools:waitTillWebwindowLoaded:TimeoutReached';
        error(msgID, ...
          ['Waiting for the webwindow to load has timed out after %u seconds. ' ...
          'Try increasing the timeout. If the figure clearly loaded in time, yet '...
          'this error remains - it might be a bug in the tool! ' ...
          'Please let the developers know through GitHub.'], ...
          to);
      else
        hWin.executeJS('require(["dojo/ready"], function(ready){});');
      end
    end % waitTillWebwindowLoaded
    
    function htmlRootPath = getFullPathFromWW(hWin)
      % Get a local href value, e.g. from an included main.css
      href = hWin.executeJS('document.body.getElementsByTagName("link")[0].href');
      htmlRootPath = hWin.executeJS(['var link = document.createElement("a"); link.href = ' href ';']);
    end
    
  end % Private Static Methods
  
end % classdef

%{
--- Useful debugging commands ---

jsprops = sort(jsondecode(hWin.executeJS('Object.keys(this)')));

ReactJS:
hWin.executeJS('var R = require("react/react.min"); Object.keys(R)')
hWin.executeJS('var R = require("react/react-dom.min"); Object.keys(R)')


%}<|MERGE_RESOLUTION|>--- conflicted
+++ resolved
@@ -1,203 +1,4 @@
 classdef (Abstract) mlapptools
-<<<<<<< HEAD
-    % MLAPPTOOLS is a collection of static methods for customizing the 
-    % R2016a-introduced web-based uifigure windows and associated UI elements 
-    % through DOM manipulations.
-    %
-    % MLAPPTOOLS' public methods:
-    %
-    % aboutJSLibs    - Return version information about certain JS libraries.
-    % fontColor      - Modify font color.
-    % fontWeight     - Modify font weight.
-    % getHTML        - Return the full HTML code of a uifigure.
-    % getWebElements - Extract a webwindow handle and a widget ID from a uifigure control handle.
-    % getWebWindow   - Extract a webwindow handle from a uifigure handle.
-    % getWidgetInfo  - Gather information about a specific dijit widget.
-    % getWidgetList  - Gather information about all dijit widget in a specified uifigure.
-    % setStyle       - Modify a specified style property.
-    % setTimeout     - Override the default timeout for dojo commands, for a specific uifigure.
-    % textAlign      - Modify text alignment.
-    % unlockUIFig    - Allow the uifigure to be opened using an external browser.
-    % waitForFigureReady - A blocking method that only returns after the uifigure is fully loaded.
-    %
-    % See README.md for detailed documentation and examples.
-    
-    
-    properties (Access = private, Constant = true)
-        QUERY_TIMEOUT = 5;  % Dojo query timeout period, seconds
-        TAG_TIMEOUT = 'QUERY_TIMEOUT';
-        DEF_ID_ATTRIBUTE = 'id';
-    end
-            
-    methods (Access = public, Static = true)       
-      
-        function [jsLibVersions] = aboutJSLibs()
-        % A method for getting version info about some JS libararies visible to MATLAB.
-        % This includes the Dojo Toolkit and ReactJS.
-            
-            % Test if a *valid* webwindow already exists:
-            % (Written for compatibility with older releases)
-            exWW = matlab.internal.webwindowmanager.instance.findAllWebwindows();
-            validWinID = find(~cellfun(@isempty,strfind({exWW.URL}.','uifigure')),...
-              1, 'first'); %#ok<STRCLFH>
-            if isempty(validWinID)
-                f = uifigure; drawnow; tmpWindowCreated = true;
-                winID = numel(exWW) + 1;
-            else
-                tmpWindowCreated = false;
-                winID = validWinID;
-            end
-
-            dojoVersion = matlab.internal.webwindowmanager.instance ...
-                                .windowList(winID).executeJS('dojo.version');
-                              
-            reactVersion = matlab.internal.webwindowmanager.instance ...
-                                .windowList(winID).executeJS(...                 
-                                'require("react/react.min").version;');
-                              
-            if tmpWindowCreated
-                delete(f);
-            end
-            
-            % If MATLAB is sufficiently new, convert the JSON to a struct:  
-            if str2double(subsref(ver('matlab'), substruct('.','Version'))) >= 9.1 %R2016b
-                dv = jsondecode(dojoVersion);
-                dojoVersion = char(strrep(join(string(struct2cell(dv)),'.'),'..','.'));
-                reactVersion = jsondecode(reactVersion);
-            else
-                dojoVersion = strsplit(dojoVersion,{':',',','"','}','{'});
-                dojoVersion = char(strjoin(dojoVersion([3,5,7,10]),'.'));
-                reactVersion = reactVersion(2:end-1);
-            end
-            jsLibVersions = struct('dojo', dojoVersion, 'react_js', reactVersion);
-        end % aboutJSLibs        
-                 
-        function fontColor(uiElement, newcolor)
-        % A method for manipulating text color.
-            newcolor = mlapptools.validateCSScolor(newcolor);
-
-            [win, ID_struct] = mlapptools.getWebElements(uiElement);
-            
-            mlapptools.setStyle(win, 'color', newcolor, ID_struct);
-        end % fontColor
-                
-        function fontWeight(uiElement, weight)
-        % A method for manipulating font weight, which controls how thick or 
-        % thin characters in text should be displayed.
-            weight = mlapptools.validateFontWeight(weight);     
-            
-            [win, ID_struct] = mlapptools.getWebElements(uiElement);
-            
-            mlapptools.setStyle(win, 'font-weight', weight, ID_struct);
-        end % fontWeight                                       
-                
-        function [childIDs] = getChildNodeIDs(win,ID_obj)
-        % A method for getting all children nodes (commonly <div>) of a specified node.
-        % Returns a vector WidgetID.
-            queryStr = sprintf(['var W = dojo.query("[%s = ''%s'']").map(',...
-              'function(node){return node.childNodes;})[0];'],ID_obj.ID_attr, ID_obj.ID_val);            
-            % The [0] above is required because an Array of Arrays is returned.
-            [~] = win.executeJS(queryStr);
-            % Try to establish an ID:
-            childIDs = mlapptools.establishIdentities(win);           
-            % "Clear" the temporary JS variable
-            win.executeJS('W = undefined');          
-        end % getChildNodeIDs
-                
-        function [fullHTML] = getHTML(hFigOrWin)
-        % A method for dumping the HTML code of a uifigure.
-        % Intended for R2017b (and onward?) where the CEF url cannot be simply opened in 
-        % an external browser.        
-        % Mostly irrelevant for UIFigures as of the introduction of mlapptools.unlockUIFig(...),
-        % but can be useful for other non-uifigure webwindows.
-            %% Obtain webwindow handle:
-            if isa(hFigOrWin,'matlab.ui.Figure')
-                win = mlapptools.getWebWindow(hFigOrWin);
-                indepWW = false;
-            else
-                win = hFigOrWin; % rename the handle
-                %% Attempt to determine if this is an "independent" webwindow:
-                hF = mlapptools.figFromWebwindow(win);
-                if isempty(hF)
-                    indepWW = true;
-                else
-                    indepWW = false;
-                end
-            end
-            %% Get HTML according to webwindow type:
-            if indepWW
-                [~,hWB] = web(win.URL, '-new');
-                fullHTML = hWB.getHtmlText();
-                close(hWB);
-                %% TODO: Try to fix css paths:
-                % See: https://stackoverflow.com/q/50944935/
-                %{
-                % Get all <link> elements:
-                win.executeJS('dojo.query("link")')
-                % Convert relative paths to absolute:
-
-                % Replace paths in HTML:
-                
-                %}
-            else          
-            % Get the outer html: 
-            fullHTML = win.executeJS('document.documentElement.outerHTML'); 
-            % Replace some strings for conversion to work well: 
-            fullHTML = strrep(fullHTML,'%','%%'); 
-            fullHTML = strrep(fullHTML,'><','>\n<'); 
-            % Append the DOCTYPE header and remove quotes: 
-            fullHTML = sprintf(['<!DOCTYPE HTML>\n' fullHTML(2:end-1)]);                  
-            %% Optional things to do with the output:
-            % Display as web page:
-            %{
-                web(['text://' fullHTML]);
-            %}
-            % Save as file:
-            %{
-               fid = fopen('uifig_raw.html','w');
-               fprintf(fid,'%s',fullHTML);
-               fclose(fid);
-            %}        
-            end
-        end % getHTML    
-
-        function [parentID] = getParentNodeID(win,ID_obj)
-        % A method for getting the parent node (commonly <div>) of a specified node.
-        % Returns a scalar WidgetID.
-            queryStr = sprintf(['var W = dojo.query("[%s = ''%s'']").map(',...
-              'function(node){return node.parentNode;});'],ID_obj.ID_attr, ID_obj.ID_val);            
-            [~] = win.executeJS(queryStr);
-            % Try to establish an ID:
-            parentID = mlapptools.establishIdentities(win);           
-            % "Clear" the temporary JS variable
-            win.executeJS('W = undefined');
-        end % getParentNodeID        
-        
-        function [win, widgetID] = getWebElements(uiElement)
-        % A method for obtaining the webwindow handle and the widget ID corresponding 
-        % to the provided uifigure control.
-            % Get a handle to the webwindow
-            win = mlapptools.getWebWindow(uiElement);
-            mlapptools.waitTillWebwindowLoaded(win);
-            
-            % Find which element of the DOM we want to edit
-            switch uiElement.Type
-              case 'uitreenode'
-                p = uiElement.Parent;
-                if ~isa(p,'matlab.ui.container.Tree')
-                  p.expand(); % The row must be visible to apply changes
-                end
-                warnState = mlapptools.toggleWarnings('off');
-                widgetID = WidgetID('data-test-id', char(struct(uiElement).NodeId));
-                warning(warnState); % Restore warning state
-              case {'uipanel', 'figure', 'uitabgroup', 'uitab',  ...
-                'uiswitch', 'uitoggleswitch', 'uirockerswitch'}
-                widgetID = WidgetID('data-tag', mlapptools.getDataTag(uiElement));
-              otherwise % default:              
-                widgetID = mlapptools.getWidgetID(win, mlapptools.getDataTag(uiElement));
-            end
-        end % getWebElements        
-=======
   % MLAPPTOOLS is a collection of static methods for customizing the
   % R2016a-introduced web-based uifigure windows and associated UI elements
   % through DOM manipulations.
@@ -289,7 +90,6 @@
         classSetStr = sprintf(...
           'dojo.addClass(dojo.query("[%s = ''%s'']")[0], "%s")',...
           widgetID.ID_attr, widgetID.ID_val, classList);
->>>>>>> ae586ae3
         
         % Add the class(es) to the DOM node:
         hWin.executeJS(classSetStr);
@@ -486,8 +286,9 @@
           warnState = mlapptools.toggleWarnings('off');
           widgetID = WidgetID('data-test-id', char(struct(hUIElement).NodeId));
           warning(warnState); % Restore warning state
-        case {'uipanel','figure','uitabgroup','uitab'}
-          widgetID = WidgetID('data-tag', mlapptools.getDataTag(hUIElement));
+        case {'uipanel', 'figure', 'uitabgroup', 'uitab', ...
+          'uiswitch', 'uitoggleswitch', 'uirockerswitch'}
+          widgetID = WidgetID('data-tag', mlapptools.getDataTag(uiElement));
         case 'uitable'
           TAB_PREFIX = "mgg_";
           % Notes:
