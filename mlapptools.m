--- conflicted
+++ resolved
@@ -107,16 +107,10 @@
         
         function [win] = getWebWindow(hUIObj)
             warnState = mlapptools.toggleWarnings('off');
-<<<<<<< HEAD
             % Make sure we got a valid handle
             % Check to make sure we're addressing the parent figure window,
             % catches the case where the parent is a UIPanel or similar
             hUIFig = ancestor(hUIObj, 'figure');
-            assert(mlapptools.isUIFigure(hUIFig),...
-              'mlapptools:getWebWindow:NotUIFigure',...
-              'The provided window handle is not of a UIFigure.');
-=======
->>>>>>> 345376fe
             
             mlapptools.waitTillFigureLoaded(hUIFig);
             % Since the above checks if a Controller exists, the below should work.
